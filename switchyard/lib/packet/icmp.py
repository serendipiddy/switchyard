--- conflicted
+++ resolved
@@ -37,13 +37,6 @@
         self._code = self._valid_codes_map[self._type].EchoRequest
         self._icmpdata = ICMPEchoRequest()
         self._checksum = 0
-<<<<<<< HEAD
-        # because of dependencies between type/code, must ensure that
-        # if icmptype is a keyword arg it gets set *first*
-        if 'icmptype' in kwargs:
-            self.icmptype = kwargs['icmptype']            
-            del kwargs['icmptype']
-=======
         # make sure that icmptype is set first; this has the
         # side-effect of also creating the "right" icmpdata object.
         if 'icmptype' in kwargs:
@@ -56,7 +49,6 @@
                 popattr.append(attr)
         for pattr in popattr:
             kwargs.pop(pattr)
->>>>>>> 257c78cc
         super().__init__(**kwargs)
 
     def size(self):
